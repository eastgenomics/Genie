## Generate counts from GENIE Cohort data
This repository contains scripts to convert Genie MAF data to aggregated counts to assist with interpretation according to [UK Somatic Variant Interpretation Guidelines (S-VIG)](https://www.acgs.uk.com/media/12831/svig-uk_guidelines_v10_-_post-acgs_ratification_final_submit01.pdf) and its [supplementary information](https://www.acgs.uk.com/media/12832/svig-uk-supplementary-material-post-acgs-ratification-final.pdf).

### Convert MAF to VCF
Each unique variant in the MAF data is required to be converted to VCF description in GRCh37 to enable liftover to GRCh38. A FASTA (sourced from Ensembl) is required for the GRCh37 reference genome.
These can be retrieved from the Ensembl FTP site and then bgzipped and indexed:
```
wget https://ftp.ensembl.org/pub/grch37/release-114/fasta/homo_sapiens/dna/Homo_sapiens.GRCh37.dna.toplevel.fa.gz
gzip -d Homo_sapiens.GRCh37.dna.toplevel.fa.gz
bgzip Homo_sapiens.GRCh37.dna.toplevel.fa
samtools faidx Homo_sapiens.GRCh37.dna.toplevel.fa.gz
```

Example command:
```
python convert_raw_maf_to_vcf.py \
  --input data_mutations_extended.txt \
  --fasta Homo_sapiens.GRCh37.dna.toplevel.fa.gz \
  --output data_mutations_extended.vcf
```
The script will print out any variants where the reference allele does not match the given FASTA file and remove them.

Note: the VCF should then be sorted and normalised with bcftools:
```
bcftools sort data_mutations_extended.vcf \
  | bcftools norm -f Homo_sapiens.GRCh37.dna.toplevel.fa.gz \
  -Oz -o data_mutations_extended_normalised.vcf.gz
```


### Write out normalisation duplicates
Variants in the Genie data are submitted by different institutions and are not normalised, meaning multiple descriptions of a variant in Genie may map to the same GRCh37 description after normalisation. Once the GRCh37 VCF is normalised with bcftools norm, we can extract the first instance of each normalisation duplicate from the normalised VCF:
```
python write_normalisation_duplicates_to_vcf.py \
  --input data_mutations_extended_normalised.vcf.gz \
  --output data_mutations_extended_normalised_duplicates.vcf
```
This VCF of duplicates should then be annotated with VEP to obtain the `Consequence,Feature,HGVSc,HGVSp` fields so that it can be used to correct the annotations (`Consequence, Feature, HGVSc, HGVSp, Variant_Type, Variant_Classification`) for the rows which contain these duplicates in the Genie data. This is required because these annotations are used for counting. Example VEP command:
```
docker run -v /home/Genie:/data -w /data <vep-image-id>  \
  vep -i /data/data_mutations_extended_normalised_duplicates.vcf \
  -o /data/data_mutations_extended_normalised_duplicates_annotated.vcf.gz  \
  --dir /data   \
  --vcf --cache --exclude_predicted --hgvs --hgvsg    \
  --check_existing --numbers --format vcf  \
  --offline --exclude_null_alleles --assembly GRCh37 \
  --fields Consequence,Feature,HGVSc,HGVSp   \
  --buffer_size 500    \
  --no_stats --compress_output bgzip --shift_3prime 1
```
A list of Ensembl transcripts can be obtained from the duplicates, one per line:
```
bcftools query -f '%Transcript_ID\n' data_mutations_extended_normalised_duplicates.vcf \
  | grep -v '^\.$' | sort -u > transcripts.tsv
```
Then these transcripts can be used to filter the results:
```
docker run -v /home/Genie:/data -w /data <vep-image-id> \
  filter_vep -i /data/data_mutations_extended_normalised_duplicates_annotated.vcf.gz \
  -o /data/data_mutations_extended_normalised_duplicates_annotated_filtered.vcf \
  --only_matched --filter "Feature in /data/transcripts.tsv" --force_overwrite
```
Then the VEP CSQ string can be split to separate INFO fields:
```
bcftools +split-vep --columns - -a CSQ -Ou -p 'CSQ_' -d \
  data_mutations_extended_normalised_duplicates_annotated_filtered.vcf \
  | bcftools annotate -x INFO/CSQ \
  -o data_mutations_extended_normalised_duplicates_annotated_filtered_split.vcf
```

## Liftover variants to GRCh38
1. Add `chr` prefix to the VCF to allow liftover:
```
# Create file with no chr to chr mapping for contigs in the VCF
bcftools view -h \
  data_mutations_extended_normalised.vcf.gz \
  | grep '^##contig' | sed 's/##contig=<ID=/ /' | cut -d ',' -f 1 | \
  awk '{print $1, "chr"$1}' > nochr_to_chr.txt

# Rename chrMT to chrM otherwise this doesn't liftover
sed -i -e 's/chrMT/chrM/g' nochr_to_chr.txt

# Rename chrs in VCF with bcftools annotate using this file
bcftools annotate \
  --rename-chrs nochr_to_chr.txt \
  data_mutations_extended_normalised.vcf.gz \
  -Oz -o data_mutations_extended_normalised_withchr.vcf.gz
```
2. Download the GRCh38 reference FASTA and chain file:
```
wget https://hgdownload.soe.ucsc.edu/goldenPath/hg19/liftOver/hg19ToHg38.over.chain.gz
wget https://hgdownload.soe.ucsc.edu/goldenPath/hg38/bigZips/latest/hg38.fa.gz
```
3. Create a sequence dictionary with Picard:
```
docker run -it \
  -v $(pwd):/usr/working/ \
  --entrypoint /bin/bash \
  broadinstitute/picard:3.3.0

java -Xmx60g -jar /usr/picard/picard.jar CreateSequenceDictionary \
  -R hg38.fa.gz \
  -O hg38.dict
```
4. Run Picard LiftoverVcf:
```
java -Xmx60g -jar /usr/picard/picard.jar LiftoverVcf \
  --INPUT data_mutations_extended_normalised_withchr.vcf.gz \
  --OUTPUT data_mutations_extended_GRCh38_normalised_withchr.vcf.gz \
  --CHAIN hg19ToHg38.over.chain.gz \
  --REFERENCE_SEQUENCE hg38.fa.gz \
  --REJECT rejected.vcf \
  --RECOVER_SWAPPED_REF_ALT \
  --WRITE_ORIGINAL_POSITION \
  --WRITE_ORIGINAL_ALLELES
```
5. Remove `chr` info from the lifted over VCF:
```
# Create file with chr to no chr mapping for GRCh38
bcftools view -h \
  data_mutations_extended_GRCh38_normalised_withchr.vcf.gz \
  | grep '^##contig' | sed 's/##contig=<ID=/ /' | cut -d ',' -f 1 | \
  awk '{print $1, substr($1, 4)}' > chr_to_nochr.txt

# Manually rename chrM to MT
sed 's/^chrM[[:space:]]\+M$/chrM MT/' chr_to_nochr.txt > chr_to_nochr_fixed.txt

# Rename chrs using this file
bcftools annotate \
  --rename-chrs chr_to_nochr_fixed.txt \
  data_mutations_extended_GRCh38_normalised_withchr.vcf.gz \
  -Oz -o data_mutations_extended_GRCh38_normalised_nochr.vcf.gz
```

### Merge sample info
The clinical data (patient IDs, cancer types etc.) must be merged into the MAF data using `Tumor_Sample_Barcode` from the MAF data and `SAMPLE_ID` from the clinical data in order to generate patient counts for each variant later.
Example command:
```
python merge_sample_info.py \
  --input_maf data_mutations_extended.txt \
  --clinical_info data_clinical_sample.txt \
  --output data_mutations_extended_clinical_info.txt
```


<<<<<<< HEAD
Example command:
```
python convert_raw_maf_to_vcf.py \
  --input data_mutations_extended_cleaned.txt \
  --fasta Homo_sapiens.GRCh37.dna.toplevel.fa.gz \
  --output data_mutations_extended.vcf
```
Note: the VCF should then be sorted and normalised with bcftools and lifted over to GRCh38 with Picard LiftoverVcf.


### Add GRCh38 liftover
The liftover information must now be added back to the Genie data, so that the GRCh38 description can be considered as the unique representation of each variant. This is because multiple variants in the GENIE MAF data may normalise to the same variant.
=======
### Add GRCh38 liftover to Genie data
The liftover information can now be added back to the Genie data.
>>>>>>> 24d4876a
Example command:
```
python add_grch38_liftover.py \
  --genie_clinical data_mutations_extended_clinical_info.txt \
  --vcf data_mutations_extended_GRCh38_normalised_nochr.vcf.gz \
  --output data_mutations_extended_clinical_info_GRCh38.txt
```

### Fix normalisation duplicates
We can use the VEP annotations for the normalisation duplicates generated earlier to correct the annotations (Consequence, HGVSc, HGVSp) for the relevant rows in the Genie data which can be used to derive the Variant_Type and Variant_Classification prior to counting:
```
python modify_normalisation_dups.py \
  --input data_mutations_extended_clinical_info_GRCh38.txt \
  --vep_vcf data_mutations_extended_normalised_duplicates_annotated_filtered_split.vcf \
  --output data_mutations_extended_clinical_info_GRCh38_fixed.txt
```


### Generate count data
This script generates counts of how many unique patients each variant is present in for all cancers and per cancer type, with one row per unique variant in the output TSV and each count as a column. The counts types include:
- The exact nucleotide change (all variants)
- The same amino acid change (all variants with HGVSp data present)
- The number of patients with frameshift (truncating) or nonsense variants at that position or downstream in the same gene. This is only present for the following variant types, where `Ter` is present in the HGVSp string:
    - `Frame_Shift_Del`
    - `Frame_Shift_Ins`
    - `Nonsense_Mutation`
- The number of patients with inframe deletions which cover the same CDS positions or are nested within the deletion.
    - These counts are only present for the `In_Frame_Del` variant type.

This requires a file (`--columns_to_aggregate.txt`) where each Genie annotation to be kept in the final VCF are provided, one per line. A file of cancer types which are classified as haemonc-related cancer types are (`--haemonc_cancer_types.txt`) and a file of cancer types which are classified as solid cancer types (`--solid_cancer_types.txt`) can also be provided in order to generate grouped counts.

Example command:
```
python generate_count_data.py \
  --input data_mutations_extended_clinical_info_GRCh38_fixed.txt \
  --columns_to_aggregate columns_to_aggregate.txt \
  --haemonc_cancer_types haemonc_cancer_types.txt (optional) \
  --solid_cancer_types solid_cancer_types.txt (optional) \
  --output Genie_v17_GRCh38_counts.tsv
```

### Write counts to VCF
The variants are then written out in GRCh38 with the existing Genie fields and the count data are written out to VCF as INFO fields.
Example command:
```
python convert_counts_to_vcf.py \
  --input Genie_v17_GRCh38_counts.tsv \
  --fasta Homo_sapiens.GRCh38.dna.toplevel.fa.gz \
  --output Genie_v17_GRCh38_counts.vcf
```<|MERGE_RESOLUTION|>--- conflicted
+++ resolved
@@ -14,7 +14,7 @@
 Example command:
 ```
 python convert_raw_maf_to_vcf.py \
-  --input data_mutations_extended.txt \
+  --input data_mutations_extended_cleaned.txt \
   --fasta Homo_sapiens.GRCh37.dna.toplevel.fa.gz \
   --output data_mutations_extended.vcf
 ```
@@ -143,23 +143,8 @@
 ```
 
 
-<<<<<<< HEAD
-Example command:
-```
-python convert_raw_maf_to_vcf.py \
-  --input data_mutations_extended_cleaned.txt \
-  --fasta Homo_sapiens.GRCh37.dna.toplevel.fa.gz \
-  --output data_mutations_extended.vcf
-```
-Note: the VCF should then be sorted and normalised with bcftools and lifted over to GRCh38 with Picard LiftoverVcf.
-
-
-### Add GRCh38 liftover
-The liftover information must now be added back to the Genie data, so that the GRCh38 description can be considered as the unique representation of each variant. This is because multiple variants in the GENIE MAF data may normalise to the same variant.
-=======
 ### Add GRCh38 liftover to Genie data
 The liftover information can now be added back to the Genie data.
->>>>>>> 24d4876a
 Example command:
 ```
 python add_grch38_liftover.py \
